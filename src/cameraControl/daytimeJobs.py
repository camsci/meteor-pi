#!../../virtual-env/bin/python
# daytimeJobs.py
# Meteor Pi, Cambridge Science Centre
# Dominic Ford

# This script is a very generic file processor. It looks for files in
# directories with given extensions, works out the time associated with each
# file from its filename, and performs predefined shell-commands on them if
# they are newer than a given high-water mark. The list of tasks to be
# performed is defined in <mod_daytimejobs>.

import glob
import operator
from math import *

import exportData
import mod_astro
import mod_hwm
import mod_log
import orientationCalc
from mod_daytimejobs import *
from mod_log import logTxt, getUTC
from mod_time import *
import mod_hardwareProps
import firebirdImport

fdb_handle = meteorpi_fdb.MeteorDatabase(DBPATH, FDBFILESTORE)
hw_handle = mod_hardwareProps.hardwareProps(os.path.join(PYTHON_PATH, "..", "sensorProperties"))

pid = os.getpid()

# User should supply unix time on commandline at which we are to stop work
if len(sys.argv) != 3:
    print "Need to call daytimeJobs.py with clock offset, and an end time to tell it when it needs to quit by."
    sys.exit(1)

utcOffset = float(sys.argv[1])
quitTime = float(sys.argv[2])
mod_log.setUTCoffset(utcOffset)

logTxt("Running daytimeJobs. Need to quit at %s." % (
    datetime.datetime.fromtimestamp(quitTime).strftime('%Y-%m-%d %H:%M:%S')))

# Cleaning up any output files which are ahead of high water marks
logTxt("Cleaning up any output files which are ahead of high water marks")

# Read our high water mark, and only analyse more recently-created data
cwd = os.getcwd()
os.chdir(DATA_PATH)
highWaterMarks = mod_hwm.fetchHWM()


def runJobGrp(jobGrp):
    if len(jobGrp) < 1:
        return

    # Run shell commands associated with this group of jobs
    shellcmds = [" ".join((job['cmd'] % job['params']).split()) for job in jobGrp]
    for cmd in shellcmds:
        logTxt("Running command: %s" % cmd)
    if len(shellcmds) == 1:
        cmd = shellcmds[0]
    else:
        cmd = " & ".join(shellcmds) + " & wait"
    os.system(cmd)

    # Cascade metadata from input files to output files
    for job in jobGrp:
        m = job['params']  # Dictionary of metadata
        products = glob.glob("%(filename_out)s*%(outExt)s" % m)
        for product in products:
            stub = product[:-len(m['outExt'])]
            metadata = m['metadata']  # Metadata that was associated with input file
            metadata.update(mod_hwm.fileToDB("%stxt" % stub))
            mod_hwm.DBtoFile("%stxt" % stub, metadata)


# We raise this exception if we pass the time when we've been told we need to hand execution back
class TimeOut(Exception):
    pass


jobCounter = 0

try:
<<<<<<< HEAD
    for taskGroup in dayTimeTasks:
        [HWMout, Nmax, taskList] = taskGroup
        if HWMout not in highWaterMarks:
            highWaterMarks[HWMout] = 0
        logTxt("Working on task group <%s>" % HWMout)
        HWMmargin = ((VIDEO_MAXRECTIME - 5) if HWMout == "rawvideo" else 0.1)
        jobList = []
        for task in taskList:
            [inDir, outDirs, inExt, outExt, cmd] = task

            # Operate on any input files which are newer than HWM
            for dirName, subdirList, fileList in os.walk(inDir):
                for f in fileList:
                    if quitTime and (getUTC() > quitTime):
                        raise TimeOut
                    inputFile = os.path.join(dirName, f)
                    # File must have correct extension and non-zero size
                    if f.endswith(".%s" % inExt) and (os.path.getsize(inputFile) > 0):
                        utc = mod_hwm.filenameToUTC(f)
                        if utc < 0:
                            continue
                        if utc > highWaterMarks[HWMout]:

                            jobCounter += 1
                            maskFile = "/tmp/triggermask_%d_%d.txt" % (os.getpid(), jobCounter)

                            # Make dictionary of information about this job
                            params = {'binary_path': BINARY_PATH,
                                      'input': inputFile,
                                      'outdir': outDirs[0],
                                      'filename': f[:-(len(inExt) + 1)],
                                      'inExt': inExt,
                                      'outExt': outExt,
                                      'date': mod_hwm.fetchDayNameFromFilename(f),
                                      'tstamp': utc,
                                      'cameraId': CAMERA_ID,
                                      'pid': pid,
                                      'triggermask': maskFile,
                                      'produceFilesWithoutLC': int(floor(utc % 120) == 0),
                                      # Produce non-lens-corrected images once every 2 mins
                                      'opm': ('_openmax' if I_AM_A_RPI else ''),
                                      }
                            params['filename_out'] = "%(outdir)s/%(date)s/%(filename)s" % params
                            params['metadata'] = mod_hwm.fileToDB("%s.txt" % os.path.join(dirName, params['filename']))
                            params.update(params['metadata'])
                            if 'fps' not in params:
                                params['fps'] = mod_hardwareProps.fetchSensorData(fdb_handle, hw_handle,
                                                                                  params['cameraId'], utc).fps

                            # Read barrel-correction parameters
                            lensData = mod_hardwareProps.fetchLensData(fdb_handle, hw_handle, params['cameraId'], utc)
                            params['barrel_a'] = lensData.barrel_a
                            params['barrel_b'] = lensData.barrel_b
                            params['barrel_c'] = lensData.barrel_c

                            # Fetch the status of the camera which made this observation
                            cameraStatus = fdb_handle.get_camera_status(camera_id=params['cameraId'],
                                                                        time=UTC2datetime(utc))

                            # Create clipping region mask file
                            open(maskFile, "w").write("\n\n".join(
                                ["\n".join(["%(x)d %(y)d" % p for p in pointList]) for pointList in
                                 cameraStatus.regions]))

                            # Insert metadata about position of Sun
                            sunPos = mod_astro.sunPos(utc)
                            sunAltAz = mod_astro.altAz(sunPos[0], sunPos[1], utc, cameraStatus.location.latitude,
                                                       cameraStatus.location.longitude)
                            params['metadata']['sunRA'] = sunPos[0]
                            params['metadata']['sunDecl'] = sunPos[1]
                            params['metadata']['sunAlt'] = sunAltAz[0]
                            params['metadata']['sunAz'] = sunAltAz[1]

                            # Select some images to be shown in the highlights-only view
                            params['metadata']['highlight'] = int((floor(utc % 600) == 0) or ('outExt' == 'mp4'))

                            for outDir in outDirs:
                                os.system("mkdir -p %s" % (os.path.join(outDir, params['date'])))
                            jobList.append({'utc': utc, 'cmd': cmd, 'params': params})

        # Sort jobs in order of timestamp
        jobList.sort(key=operator.itemgetter('utc'))

        # Reset database high water marks
        camerasSeen = []
        for job in jobList:
            cameraId = job['params']['cameraId']
            if cameraId not in camerasSeen:
                fdb_handle.set_high_water_mark(datetime.datetime.fromtimestamp(job['utc']), cameraId)
                camerasSeen.append(cameraId)

        # Now do jobs in order, raising local high level water mark as we do each job
        jobGrp = []
        jobListLen = len(jobList)
        if jobListLen:
            for i in range(jobListLen):
                job = jobList[i]
                if quitTime and (getUTC() > quitTime):
                    raise TimeOut
                jobGrp.append(job)
                if len(jobGrp) >= Nmax:
                    runJobGrp(jobGrp)
                    jobGrp = []
                    if i < jobListLen - 1:
                        # Set HWM so that next job is marked as not yet done
                        # (it may have the same timestamp as present job)
                        highWaterMarks[HWMout] = jobList[i + 1]['utc'] - 0.1
                    else:
                        # Set HWM so it's just past the job we've just done (0.1 sec)
                        highWaterMarks[HWMout] = job['utc'] + HWMmargin
            runJobGrp(jobGrp)
            highWaterMarks[HWMout] = jobList[jobListLen - 1]['utc'] + HWMmargin
            logTxt("Completed %d jobs" % len(jobList))
            os.system("rm -f /tmp/triggermask_%d_*" % (os.getpid()))  # Delete trigger masks that we've finished with
=======
  for taskGroup in dayTimeTasks:
    [HWMout, Nmax , taskList] = taskGroup;
    if HWMout not in highWaterMarks: highWaterMarks[HWMout]=0
    logTxt("Working on task group <%s>"%HWMout)
    HWMmargin = ((VIDEO_MAXRECTIME-5) if HWMout=="rawvideo" else 0.1)
    jobList = []
    for task in taskList:
      [inDir,outDirs,inExt,outExt,cmd] = task

      # Operate on any input files which are newer than HWM
      for dirName, subdirList, fileList in os.walk(inDir):
        for f in fileList:
          if quitTime and (getUTC()>quitTime): raise TimeOut
          inputFile = os.path.join(dirName,f)
          if ( f.endswith(".%s"%inExt) and (os.path.getsize(inputFile)>0) ): # File must have correct extension and non-zero size
            utc = mod_hwm.filenameToUTC(f)
            if (utc < 0): continue
            if (utc > highWaterMarks[HWMout]):

              jobCounter+=1;
              maskFile = "/tmp/triggermask_%d_%d.txt"%(os.getpid(),jobCounter)
              utc+=0.1 # Fix to stop floating point jitter creating lots of files with timestamps like 23:59:59

              # Make dictionary of information about this job
              params = {'binary_path':BINARY_PATH ,
                        'input':inputFile ,
                        'outdir':outDirs[0] ,
                        'filename':f[:-(len(inExt)+1)] ,
                        'inExt':inExt ,
                        'outExt':outExt ,
                        'date':mod_hwm.fetchDayNameFromFilename(f) ,
                        'tstamp':utc ,
                        'cameraId':CAMERA_ID ,
                        'pid':pid ,
                        'triggermask': maskFile ,
                        'produceFilesWithoutLC': int(floor(utc % 120)<24) , # Produce non-lens-corrected images once every 2 mins
                        'opm': ('_openmax' if I_AM_A_RPI else '') ,
                       }
              params['filename_out'] = "%(outdir)s/%(date)s/%(filename)s"%params
              params['metadata']     = mod_hwm.fileToDB("%s.txt"%os.path.join(dirName,params['filename']))
              params.update( params['metadata'] )
              if 'fps' not in params: params['fps'] = mod_hardwareProps.fetchSensorData(fdb_handle,hw_handle,params['cameraId'],utc).fps

              # Read barrel-correction parameters
              lensData = mod_hardwareProps.fetchLensData(fdb_handle,hw_handle,params['cameraId'],utc)
              params['barrel_a'] = lensData.barrel_a
              params['barrel_b'] = lensData.barrel_b
              params['barrel_c'] = lensData.barrel_c

              # Fetch the status of the camera which made this observation
              cameraStatus = fdb_handle.get_camera_status(camera_id=params['cameraId'],time=UTC2datetime(utc))

              # Create clipping region mask file
              open(maskFile,"w").write( "\n\n".join(["\n".join(["%(x)d %(y)d"%p for p in pointList]) for pointList in cameraStatus.regions]) )

              # Insert metadata about position of Sun
              sunPos   = mod_astro.sunPos(utc)
              sunAltAz = mod_astro.altAz(sunPos[0],sunPos[1],utc,cameraStatus.location.latitude,cameraStatus.location.longitude)
              params['metadata']['sunRA']   = sunPos[0];
              params['metadata']['sunDecl'] = sunPos[1];
              params['metadata']['sunAlt']  = sunAltAz[0];
              params['metadata']['sunAz']   = sunAltAz[1];

              # Select some images to be shown in the highlights-only view
              params['metadata']['highlight'] = int((floor(utc % 600)<24) or ('outExt'=='mp4'))

              for outDir in outDirs: os.system("mkdir -p %s"%(os.path.join(outDir,params['date'])))
              jobList.append( {'utc':utc, 'cmd':cmd, 'params':params} )

    # Sort jobs in order of timestamp
    jobList.sort(key=operator.itemgetter('utc'))

    # Reset database high water marks
    camerasSeen=[]
    for job in jobList:
      cameraId = job['params']['cameraId']
      if cameraId not in camerasSeen:
        fdb_handle.set_high_water_mark( datetime.datetime.fromtimestamp(job['utc']) , cameraId )
        camerasSeen.append(cameraId);

    # Now do jobs in order, raising local high level water mark as we do each job
    jobGrp = []
    jobListLen = len(jobList)
    if jobListLen:
      for i in range(jobListLen):
        job=jobList[i]
        if quitTime and (getUTC()>quitTime): raise TimeOut
        jobGrp.append(job)
        if len(jobGrp)>=Nmax:
          runJobGrp(jobGrp)
          jobGrp = []
          if (i<jobListLen-1): highWaterMarks[HWMout] = jobList[i+1]['utc']-0.1 # Set HWM so that next job is marked as not yet done (it may have the same timestamp as present job)
          else               : highWaterMarks[HWMout] = job['utc']+HWMmargin # Set HWM so it's just past the job we've just done (0.1 sec)
      runJobGrp(jobGrp)
      highWaterMarks[HWMout] = jobList[jobListLen-1]['utc']+HWMmargin
      logTxt("Completed %d jobs"%len(jobList))
      os.system("rm -f /tmp/triggermask_%d_*"%(os.getpid())) # Delete trigger masks that we've finished with
>>>>>>> 0c15ae34

except TimeOut:
    logTxt("Interrupting processing as we've run out of time")

# Write new list of local high water marks
mod_hwm.writeHWM(highWaterMarks)

# Import events into firebird database (unless we need to start observing again within next five minutes)
os.chdir(cwd)
if (not quitTime) or (quitTime - getUTC() > 300):
<<<<<<< HEAD
    logTxt("Importing events into firebird db")
    firebirdImport.firebirdImport()

# Figure out orientation of camera -- this may take 5 hours!
if (not quitTime) or (quitTime - getUTC() > 3600 * 5):
    logTxt("Trying to determine orientation of camera")
    orientationCalc.orientationCalc(CAMERA_ID, getUTC(), quitTime)

# Export data to remote server(s)
if (not quitTime) or (quitTime - getUTC() > 3600):
    logTxt("Exporting data to remote servers")
    exportData.export_data(getUTC(), quitTime)
=======
  logTxt("Importing events into firebird db")
  hwm_new = firebirdImport.firebirdImport()

# Figure out orientation of camera -- this may take 5 hours!
try:
  if (not quitTime) or (quitTime - getUTC() > 3600*5):
    logTxt("Trying to determine orientation of camera")
    orientationCalc.orientationCalc( CAMERA_ID , getUTC() , quitTime )
except:
  logTxt("Unexpected error while determining camera orientation")

# Update firebird hwm
for cameraId,utc in hwm_new.iteritems():
  logTxt("Updating high water mark of camera <%s> to UTC %d (%s)"%(cameraId,utc,UTC2datetime(utc)))
  fdb_handle.set_high_water_mark( UTC2datetime(utc) , cameraId )

# Export data to remote server(s)
try:
  if (not quitTime) or (quitTime - getUTC() > 3600):
    logTxt("Exporting data to remote servers")
    exportData.exportData( getUTC() , quitTime )
except:
  logTxt("Unexpected error while trying to export data")
>>>>>>> 0c15ae34

# Clean up temporary files
os.system("rm -Rf /tmp/tmp.* /tmp/dcf21_orientationCalc_*")
os.system("rm -Rf %s/t*" % (
    DATA_PATH))
# This deletes all data not imported into firebird.
# Should be uncommented on production systems where unattended operation needed.

# Twiddle our thumbs
if quitTime:
    timeLeft = quitTime - getUTC()
    if timeLeft > 0:
        logTxt("Finished daytimeJobs. Now twiddling our thumbs for %d seconds." % timeLeft)
        time.sleep(timeLeft)
    logTxt("Finished daytimeJobs and also finished twiddling thumbs.")<|MERGE_RESOLUTION|>--- conflicted
+++ resolved
@@ -9,196 +9,78 @@
 # they are newer than a given high-water mark. The list of tasks to be
 # performed is defined in <mod_daytimejobs>.
 
-import glob
-import operator
+import os,time,sys,glob,datetime,operator
 from math import *
 
-import exportData
+import mod_log
+from mod_log import logTxt,getUTC
+from mod_settings import *
+from mod_time import *
+from mod_daytimejobs import *
 import mod_astro
 import mod_hwm
-import mod_log
 import orientationCalc
-from mod_daytimejobs import *
-from mod_log import logTxt, getUTC
-from mod_time import *
+import exportData
+
+import meteorpi_fdb
+fdb_handle = meteorpi_fdb.MeteorDatabase( DBPATH , FDBFILESTORE )
+
 import mod_hardwareProps
+hw_handle = mod_hardwareProps.hardwareProps( os.path.join( PYTHON_PATH, "..", "sensorProperties") )
+
 import firebirdImport
 
-fdb_handle = meteorpi_fdb.MeteorDatabase(DBPATH, FDBFILESTORE)
-hw_handle = mod_hardwareProps.hardwareProps(os.path.join(PYTHON_PATH, "..", "sensorProperties"))
-
 pid = os.getpid()
 
 # User should supply unix time on commandline at which we are to stop work
-if len(sys.argv) != 3:
-    print "Need to call daytimeJobs.py with clock offset, and an end time to tell it when it needs to quit by."
-    sys.exit(1)
+if len(sys.argv)!=3:
+  print "Need to call daytimeJobs.py with clock offset, and an end time to tell it when it needs to quit by."
+  sys.exit(1)
 
 utcOffset = float(sys.argv[1])
-quitTime = float(sys.argv[2])
+quitTime  = float(sys.argv[2])
 mod_log.setUTCoffset(utcOffset)
 
-logTxt("Running daytimeJobs. Need to quit at %s." % (
-    datetime.datetime.fromtimestamp(quitTime).strftime('%Y-%m-%d %H:%M:%S')))
+logTxt("Running daytimeJobs. Need to quit at %s."%(datetime.datetime.fromtimestamp(quitTime).strftime('%Y-%m-%d %H:%M:%S')))
 
 # Cleaning up any output files which are ahead of high water marks
 logTxt("Cleaning up any output files which are ahead of high water marks")
+import daytimeJobsClean
 
 # Read our high water mark, and only analyse more recently-created data
 cwd = os.getcwd()
 os.chdir(DATA_PATH)
 highWaterMarks = mod_hwm.fetchHWM()
 
-
 def runJobGrp(jobGrp):
-    if len(jobGrp) < 1:
-        return
-
-    # Run shell commands associated with this group of jobs
-    shellcmds = [" ".join((job['cmd'] % job['params']).split()) for job in jobGrp]
-    for cmd in shellcmds:
-        logTxt("Running command: %s" % cmd)
-    if len(shellcmds) == 1:
-        cmd = shellcmds[0]
-    else:
-        cmd = " & ".join(shellcmds) + " & wait"
-    os.system(cmd)
-
-    # Cascade metadata from input files to output files
-    for job in jobGrp:
-        m = job['params']  # Dictionary of metadata
-        products = glob.glob("%(filename_out)s*%(outExt)s" % m)
-        for product in products:
-            stub = product[:-len(m['outExt'])]
-            metadata = m['metadata']  # Metadata that was associated with input file
-            metadata.update(mod_hwm.fileToDB("%stxt" % stub))
-            mod_hwm.DBtoFile("%stxt" % stub, metadata)
-
+  if (len(jobGrp)< 1): return
+
+  # Run shell commands associated with this group of jobs
+  shellcmds = [ " ".join((job['cmd']%job['params']).split()) for job in jobGrp]
+  for cmd in shellcmds:
+    logTxt("Running command: %s"%cmd)
+  if (len(shellcmds)==1):
+    cmd = shellcmds[0]
+  else:
+    cmd = " & ".join(shellcmds) + " & wait"
+  os.system(cmd)
+
+  # Cascade metadata from input files to output files
+  for job in jobGrp:
+    m = job['params'] # Dictionary of metadata
+    products = glob.glob("%(filename_out)s*%(outExt)s"%m)
+    for product in products:
+      stub = product[:-len(m['outExt'])]
+      metadata = m['metadata'] # Metadata that was associated with input file
+      metadata.update( mod_hwm.fileToDB( "%stxt"%stub ) )
+      mod_hwm.DBtoFile( "%stxt"%stub , metadata )
 
 # We raise this exception if we pass the time when we've been told we need to hand execution back
-class TimeOut(Exception):
-    pass
-
-
-jobCounter = 0
+class TimeOut(Exception): pass
+
+jobCounter=0
 
 try:
-<<<<<<< HEAD
-    for taskGroup in dayTimeTasks:
-        [HWMout, Nmax, taskList] = taskGroup
-        if HWMout not in highWaterMarks:
-            highWaterMarks[HWMout] = 0
-        logTxt("Working on task group <%s>" % HWMout)
-        HWMmargin = ((VIDEO_MAXRECTIME - 5) if HWMout == "rawvideo" else 0.1)
-        jobList = []
-        for task in taskList:
-            [inDir, outDirs, inExt, outExt, cmd] = task
-
-            # Operate on any input files which are newer than HWM
-            for dirName, subdirList, fileList in os.walk(inDir):
-                for f in fileList:
-                    if quitTime and (getUTC() > quitTime):
-                        raise TimeOut
-                    inputFile = os.path.join(dirName, f)
-                    # File must have correct extension and non-zero size
-                    if f.endswith(".%s" % inExt) and (os.path.getsize(inputFile) > 0):
-                        utc = mod_hwm.filenameToUTC(f)
-                        if utc < 0:
-                            continue
-                        if utc > highWaterMarks[HWMout]:
-
-                            jobCounter += 1
-                            maskFile = "/tmp/triggermask_%d_%d.txt" % (os.getpid(), jobCounter)
-
-                            # Make dictionary of information about this job
-                            params = {'binary_path': BINARY_PATH,
-                                      'input': inputFile,
-                                      'outdir': outDirs[0],
-                                      'filename': f[:-(len(inExt) + 1)],
-                                      'inExt': inExt,
-                                      'outExt': outExt,
-                                      'date': mod_hwm.fetchDayNameFromFilename(f),
-                                      'tstamp': utc,
-                                      'cameraId': CAMERA_ID,
-                                      'pid': pid,
-                                      'triggermask': maskFile,
-                                      'produceFilesWithoutLC': int(floor(utc % 120) == 0),
-                                      # Produce non-lens-corrected images once every 2 mins
-                                      'opm': ('_openmax' if I_AM_A_RPI else ''),
-                                      }
-                            params['filename_out'] = "%(outdir)s/%(date)s/%(filename)s" % params
-                            params['metadata'] = mod_hwm.fileToDB("%s.txt" % os.path.join(dirName, params['filename']))
-                            params.update(params['metadata'])
-                            if 'fps' not in params:
-                                params['fps'] = mod_hardwareProps.fetchSensorData(fdb_handle, hw_handle,
-                                                                                  params['cameraId'], utc).fps
-
-                            # Read barrel-correction parameters
-                            lensData = mod_hardwareProps.fetchLensData(fdb_handle, hw_handle, params['cameraId'], utc)
-                            params['barrel_a'] = lensData.barrel_a
-                            params['barrel_b'] = lensData.barrel_b
-                            params['barrel_c'] = lensData.barrel_c
-
-                            # Fetch the status of the camera which made this observation
-                            cameraStatus = fdb_handle.get_camera_status(camera_id=params['cameraId'],
-                                                                        time=UTC2datetime(utc))
-
-                            # Create clipping region mask file
-                            open(maskFile, "w").write("\n\n".join(
-                                ["\n".join(["%(x)d %(y)d" % p for p in pointList]) for pointList in
-                                 cameraStatus.regions]))
-
-                            # Insert metadata about position of Sun
-                            sunPos = mod_astro.sunPos(utc)
-                            sunAltAz = mod_astro.altAz(sunPos[0], sunPos[1], utc, cameraStatus.location.latitude,
-                                                       cameraStatus.location.longitude)
-                            params['metadata']['sunRA'] = sunPos[0]
-                            params['metadata']['sunDecl'] = sunPos[1]
-                            params['metadata']['sunAlt'] = sunAltAz[0]
-                            params['metadata']['sunAz'] = sunAltAz[1]
-
-                            # Select some images to be shown in the highlights-only view
-                            params['metadata']['highlight'] = int((floor(utc % 600) == 0) or ('outExt' == 'mp4'))
-
-                            for outDir in outDirs:
-                                os.system("mkdir -p %s" % (os.path.join(outDir, params['date'])))
-                            jobList.append({'utc': utc, 'cmd': cmd, 'params': params})
-
-        # Sort jobs in order of timestamp
-        jobList.sort(key=operator.itemgetter('utc'))
-
-        # Reset database high water marks
-        camerasSeen = []
-        for job in jobList:
-            cameraId = job['params']['cameraId']
-            if cameraId not in camerasSeen:
-                fdb_handle.set_high_water_mark(datetime.datetime.fromtimestamp(job['utc']), cameraId)
-                camerasSeen.append(cameraId)
-
-        # Now do jobs in order, raising local high level water mark as we do each job
-        jobGrp = []
-        jobListLen = len(jobList)
-        if jobListLen:
-            for i in range(jobListLen):
-                job = jobList[i]
-                if quitTime and (getUTC() > quitTime):
-                    raise TimeOut
-                jobGrp.append(job)
-                if len(jobGrp) >= Nmax:
-                    runJobGrp(jobGrp)
-                    jobGrp = []
-                    if i < jobListLen - 1:
-                        # Set HWM so that next job is marked as not yet done
-                        # (it may have the same timestamp as present job)
-                        highWaterMarks[HWMout] = jobList[i + 1]['utc'] - 0.1
-                    else:
-                        # Set HWM so it's just past the job we've just done (0.1 sec)
-                        highWaterMarks[HWMout] = job['utc'] + HWMmargin
-            runJobGrp(jobGrp)
-            highWaterMarks[HWMout] = jobList[jobListLen - 1]['utc'] + HWMmargin
-            logTxt("Completed %d jobs" % len(jobList))
-            os.system("rm -f /tmp/triggermask_%d_*" % (os.getpid()))  # Delete trigger masks that we've finished with
-=======
   for taskGroup in dayTimeTasks:
     [HWMout, Nmax , taskList] = taskGroup;
     if HWMout not in highWaterMarks: highWaterMarks[HWMout]=0
@@ -296,10 +178,9 @@
       highWaterMarks[HWMout] = jobList[jobListLen-1]['utc']+HWMmargin
       logTxt("Completed %d jobs"%len(jobList))
       os.system("rm -f /tmp/triggermask_%d_*"%(os.getpid())) # Delete trigger masks that we've finished with
->>>>>>> 0c15ae34
 
 except TimeOut:
-    logTxt("Interrupting processing as we've run out of time")
+      logTxt("Interrupting processing as we've run out of time")
 
 # Write new list of local high water marks
 mod_hwm.writeHWM(highWaterMarks)
@@ -307,20 +188,6 @@
 # Import events into firebird database (unless we need to start observing again within next five minutes)
 os.chdir(cwd)
 if (not quitTime) or (quitTime - getUTC() > 300):
-<<<<<<< HEAD
-    logTxt("Importing events into firebird db")
-    firebirdImport.firebirdImport()
-
-# Figure out orientation of camera -- this may take 5 hours!
-if (not quitTime) or (quitTime - getUTC() > 3600 * 5):
-    logTxt("Trying to determine orientation of camera")
-    orientationCalc.orientationCalc(CAMERA_ID, getUTC(), quitTime)
-
-# Export data to remote server(s)
-if (not quitTime) or (quitTime - getUTC() > 3600):
-    logTxt("Exporting data to remote servers")
-    exportData.export_data(getUTC(), quitTime)
-=======
   logTxt("Importing events into firebird db")
   hwm_new = firebirdImport.firebirdImport()
 
@@ -344,19 +211,15 @@
     exportData.exportData( getUTC() , quitTime )
 except:
   logTxt("Unexpected error while trying to export data")
->>>>>>> 0c15ae34
 
 # Clean up temporary files
 os.system("rm -Rf /tmp/tmp.* /tmp/dcf21_orientationCalc_*")
-os.system("rm -Rf %s/t*" % (
-    DATA_PATH))
-# This deletes all data not imported into firebird.
-# Should be uncommented on production systems where unattended operation needed.
+os.system("rm -Rf %s/t*"%(DATA_PATH)) # This deletes all data not imported into firebird. Should be uncommented on production systems where unattended operation needed.
 
 # Twiddle our thumbs
 if quitTime:
-    timeLeft = quitTime - getUTC()
-    if timeLeft > 0:
-        logTxt("Finished daytimeJobs. Now twiddling our thumbs for %d seconds." % timeLeft)
-        time.sleep(timeLeft)
-    logTxt("Finished daytimeJobs and also finished twiddling thumbs.")+  timeLeft = quitTime - getUTC()
+  if (timeLeft>0):
+    logTxt("Finished daytimeJobs. Now twiddling our thumbs for %d seconds."%timeLeft)
+    time.sleep(timeLeft)
+  logTxt("Finished daytimeJobs and also finished twiddling thumbs.")
